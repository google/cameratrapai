--- conflicted
+++ resolved
@@ -1258,11 +1258,7 @@
         )  # Limited by the number of logical CPUs on the machine.
         detector_pool = new_pool_fn(1)  # One single worker to run detector inference.
         detector_queue = new_queue_fn(
-<<<<<<< HEAD
-            max(2 * batch_size, 128)
-=======
-            64
->>>>>>> 0374d7a0
+            max(2 * batch_size, 64)
         )  # Limited number of images to store in memory.
 
         # Preprocess images for detector.
